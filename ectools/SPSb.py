from types import SimpleNamespace
import numpy as np
from scipy.optimize import minimize
from ectools.NWKR import NWKR
from itertools import combinations
from ectools.utilities import sort_n


# TODO -- implement masks in stack error evaluation

def error_vect(pred, groundtruth):
    return pred - groundtruth
    """error, elementwise"""


def abs_error_vect(pred, groundtruth):
    return np.abs(pred - groundtruth)
    """absolute error, elementwise"""


def mare_error_vect(pred, groundtruth):
    """mean average relative error, elementwise"""
    return np.abs((pred - groundtruth) / groundtruth)


def mae_error(pred, groundtruth):
    return np.nanmean(abs_error_vect(pred, groundtruth))
    """mean average error"""


def mse_error(pred, groundtruth):
    """mean root square error"""
    return np.sqrt(np.nanmean(np.power(error_vect(pred, groundtruth), 2)))


def mae_mse_mix(frac):
    assert 0 <= frac <= 1

    def mix(pred, groundtruth):
        return frac * mae_error(pred, groundtruth) + (1 - frac) * mse_error(pred, groundtruth)

    return mix


def mare_error(pred, groundtruth):
    """mean average relative error"""
    return np.nanmean(mare_error_vect(pred, groundtruth))


def msre_error(pred, groundtruth):
    """mean square relative error"""
    return np.sqrt(np.nanmean(np.power(mare_error_vect(pred, groundtruth), 2)))


error_dict = {
    'mae': mae_error,
    'mse': mse_error,
    'mare': mare_error,
    'msre': msre_error,
}

error_dict_vect = {
    'abs': abs_error_vect,
    'err': error_vect,
    'mare': mare_error_vect,
}


class SPSb():
    """This class makes N-dimensional SPSb predictions given observed trajectories and velocities.
       It is basically a wrapper around the NWKR class that manages reshaping data arrays and renormalizing data.
       Arguments:
           trajectories: a list of numpy arrays, one for each indicator used to make a prediction. Each numpy array should be of shape [n_years,n_countries]. They will be used as features by NWKR.
           y_vel: the values to be used as prediction variable y by NWKR.
           bandwidth: the bandwidth that scale distances in the euclidean space of observations. must be single float or iterable of floats of order 1 (i.e. a vector, for different bandwidths along different dimensions).
       Returns:
           an SPSb object.
       """

    def __init__(self, trajectories, y_vel, bandwidth=.6):
        self.trajectories = trajectories
        self.y_vel = y_vel
        assert len(set([x.shape for x in self.trajectories] + [self.y_vel.shape])) == 1
        self.bw = bandwidth
        self.model = NWKR(kernel='norm', bandwidth=self.bw)
        # reshape data from wide to long format
        X = np.vstack([x.flatten() for x in self.trajectories]).T
        y = self.y_vel.flatten()
        self.model.fit(X, y)

    def predict(self, points):
        """Predict using the SPSb model.
        Arguments:
            points: a list of coordinate vectors, one for each prediction to be made. Each coordinate vector must have the same number of elements as there are dimensions in the SPSb model fitted at initialization.
        Returns:
            predictions: SPSb predictions
            std: the expected error of the prediction
        """
        assert len(set([(len(x.shape)) for x in points])) == 1 and len(points[0].shape) == 1
        # reshape data from long to wide
        X = np.vstack(points).T
        prediction, std = self.model.predict(X)
        # rescale standard devs
        std = std * np.sqrt(self.model.n)
        return prediction, std


def format_date(start_year_no, dt, year, msg=''):
    """Helper function for backtest_SPSb()"""
    return '{}-{}: pred {}-{}{}'.format(
            *([start_year_no + 0,
               start_year_no + year + dt - 1,
               start_year_no + year + dt,
               start_year_no + year + 2 * dt]),
            ''.join([' (', msg, ')']) if msg else '')


class SPSbResult(SimpleNamespace):
    """
    A class to hold the results of one SPSb computation. The results are accessed as attributes of the object.
<<<<<<< HEAD

=======
>>>>>>> 1e760509
    Arguments:
        pred: np.ndarray containing the predictions. Must be of shape [n_years,n_countries].
        std: np.ndarray containing the standard deviations (expected errors of prediction). Must be of shape [n_years,n_countries].
        groundtruth: np.ndarray containing the ground truth. Must be of shape [n_years,n_countries].
        dt: int containing the time interval of the predictions. Used internally.
<<<<<<< HEAD

    Returns:
        self: an SPSbResult object.

=======
    Returns:
        self: an SPSbResult object.
>>>>>>> 1e760509
    Attributes:
        pred, std, groundtruth: see Arguments.
        errors: a dict containing the prediction errors. Lazily computed on first access.
        delay_y: ground truth delayed by self.dt years. Lazily computed on first access.
    """
    def __init__(self, pred, groundtruth, std, dt):
<<<<<<< HEAD
        super().__init__()
=======
        super().__init__(self)
>>>>>>> 1e760509
        self.pred = pred
        self.groundtruth = groundtruth
        self.std = std
        self.dt = dt
<<<<<<< HEAD
=======
        return self
>>>>>>> 1e760509

    @property
    def errors(self):
        """Lazily computed delayed model errors"""
        try:
            return self._errors
        except AttributeError:
            self._compute_error()
            return self._errors

    def _compute_error(self):
        self._errors = dict()
        for e in ['mae', 'mse']:
            self._errors[e] = error_dict[e](self.pred, self.groundtruth)

    @property
    def delay_y(self):
        """Lazily computed delayed groundtruth vector"""
        try:
            return self._delay_y
        except AttributeError:
            self._add_delay_y()
            return self._delay_y

    def _add_delay_y(self):
        self._delay_y = np.vstack([self.groundtruth[:-self.dt]] + [np.zeros(self.groundtruth.shape[1])] * self.dt)


def backtest_SPSb(trajectories, y, bw, dt=5, kill_years=1, yearmax=None, start_year_no=None, skip_no_groundtruth=False):
    """This function backtests SPSb.
       Arguments:
           trajectories: A list of numpy arrays, one for each indicator used to make a prediction. Each numpy array should be of shape [n_years,n_countries]. They will be used as features by NWKR. The trajectories and velocities must be all available observations, the function splits data automatically to do the backtests.
           bw: The bandwidth for the NWKR. must be single float or iterable of floats of order 1 (i.e. a vector, for different bandwidths along different dimensions).
           dt: The time interval between predictions. Should be the same dt used to compute velocities.
           kill_years: The number of initial years to be removed from the backtesting (because using too little data results in poor predictions).
           start_year_no: Should be the year where your dataset begins. if not None, this will generate a list that describes the time intervals for predictions.
           no_groundtruth_pred: whether to make a prediction on years where there is no groundtruth to compare with.
       Returns:
           result: A namespace containing 4 attributes:
               pred - The out-of-sample predictions. Will contain NaNs where the prediction has not been made.
               std - The out-of-sample uncertainty around the prediction
               groundtruth - The actual values measured, useful to compute error
               dates - Time interval of predictions. A list that, for each row in the predictions array, specifies which years have been used to predict which interval in the format {start_year_used_data}-{end_year_used_data}: {start_year_prediction_time}-{end_year_prediction_time}
       """
    assert trajectories[0].shape[0] > kill_years >= 1
    if yearmax is not None:
        assert 0 < yearmax < trajectories[0].shape[0]
    else:
        yearmax = trajectories[0].shape[0]
    # decide whether to print the date list
    if start_year_no is not None:
        print_years = True
    else:
        print_years = False
    # nan filler for the skipped predictions
    filler = np.empty(trajectories[0].shape[1])
    filler[:] = np.nan
    result = SPSbResult(pred=[filler] * kill_years,
                        std=[filler] * kill_years,
                        groundtruth=[filler] * kill_years,
                        dt=dt
                        )
    # list of skipped predictions
    if print_years: result.dates = [format_date(start_year_no, dt, i, msg='killed') for i in range(kill_years)]
    # iterate over all other possible predictions, backtesting
    for year in range(kill_years, yearmax):
        try:
            groundtruth = y[year + dt]
            groundtruth_data_exists = np.any(np.isfinite(groundtruth))
        except IndexError:
            groundtruth = filler
            groundtruth_data_exists = False
        if skip_no_groundtruth and not groundtruth_data_exists:
            result.pred.append(filler)
            result.std.append(filler)
            result.groundtruth.append(filler)
            if print_years: result.dates.append(
                    format_date(start_year_no, dt, year, msg='skipped: no ground truth data'))
            continue
        model = SPSb([x[:year] for x in trajectories], y[:year], bw)
        pred, std = model.predict([x[year] for x in trajectories])
        result.pred.append(pred)
        result.std.append(std)
        result.groundtruth.append(groundtruth)
        # list of predictions
        if print_years: result.dates.append(
                format_date(start_year_no, dt, year, msg='' if groundtruth_data_exists else 'no groundtruth data'))
    # add the remaining dt+no_pred years to the array so that its size matches that of y
    times = trajectories[0].shape[0] - yearmax
    result.pred += [filler] * times
    result.std += [filler] * times
    result.groundtruth += [filler] * times
    if print_years: result.dates += [format_date(start_year_no, dt, i, msg='killed') for i in
                                     range(yearmax, yearmax + times)]
    # reshape data
    result.pred = np.vstack(result.pred)
    result.std = np.vstack(result.std)
    result.groundtruth = np.vstack(result.groundtruth)
    return result


def optimize_SPSb_bandwidth(trajectories, y, dt, kill_years, error=error_dict['mae'], bw_guess=None, bw_bounds=None,
                            tol=None):
    """Helper function for SPSbBandwidthOptimizer, can also be used on its own..
    Optimizes SPSb bandwidth along all directions on train data i.e. in-sample.
    The out-of-sample prediction made by backtest_SPSb() avoids making a prediction on the first `kill_years` years, so you can minimize error with respect to bandwidth on these years without any information from the test set leaking into the (bandwidth) metaparameter choice.
    Arguments:
        trajectories: same argument passed to backtest_SPSb() call for which we are optimizing bandwidth.
        y: same argument passed to backtest_SPSb() call for which we are optimizing bandwidth.
        dt: same argument passed to backtest_SPSb() call for which we are optimizing bandwidth.
        kill_years: same argument passed to backtest_SPSb() call for which we are optimizing bandwidth. This is used to divide the data in test set and trainig set.
        error: which cost function to use in order to optimize bandwidth.
        bw_guess: a guess for the optimizer to start the search. Must be iterable with a float for each element in trajectories (ie for each direction). See documentation of scipy.optimize.minimize. If 'auto' will either use the scipy.optimize.minimize()'s best guess or the mean of bw_bounds.
        bw_bounds: boundaries for search of the minimum. Must be iterable with a tuple of floats for each element in trajectories (ie for each direction). See documentation of scipy.optimize.minimize. If 'auto', will compute the distance distribution of tha data along each direction, and set the bounds for the minimum search to the 1st and 95th percentile of this distribution.
        tol: tolerance for the optimizer. See documentation of scipy.optimize.minimize. tol set at None gives you the highest precision. Empirically, a tol of 1e-5 results in big speedups (50 to 66%) and bandwidths that are ~3% different. again empirically, a difference of 3% in bandwidth results in a <10e-6 difference in MAE. so you might want to do huge sweeps with high tol, and then maybe look closer at interesting results with maximum precision.
    Returns:
        r: a vector of optimal bandwidths, one for each element in trajectories.
    """
    # this will activate N-dimensional optimization
    if bw_guess is None: bw_guess = [.5] * len(trajectories)

    def cost_fcn(bw):
        result = backtest_SPSb(trajectories=trajectories, y=y, dt=dt, bw=bw, kill_years=1, yearmax=kill_years,
                               skip_no_groundtruth=True)
        return error(result.pred, result.groundtruth)

    r = minimize(cost_fcn,
                 x0=bw_guess,
                 bounds=bw_bounds,
                 tol=tol,
                 )
    return r.x


def optimize_velocity_SPSb_weight(trajectories, y, delay_y, dt, kill_years, error=error_dict['mae']):
    """Helper function for SPSb_optimizer, can also be used on its own.
    Optimizes out-of-sample the weight between SPSb and starting velocity to get the optimal velocity SPSb model.
    Arguments:
        trajectories: same argument passed to backtest_SPSb() call for which we are optimizing the weight.
        y: same argument passed to backtest_SPSb() call for which we are optimizing the weight.
        dt: same argument passed to backtest_SPSb() call for which we are optimizing the weight.
        kill_years: same argument passed to backtest_SPSb() call for which we are optimizing the weight. This is used to divide the data in test set and trainig set.
        error: which cost function to use in order to optimize the weight.
    Returns:
        r: optimal weight for SPSb predictions (ie to obtain velocity SPSb: multiply the prediction by r and the delayed velocity by 1-r, and finally sum).
    """

    result = backtest_SPSb(trajectories=trajectories, y=y, dt=dt, kill_years=1, yearmax=kill_years,
                           no_pred=trajectories[0].shape[0] - dt - kill_years)

    def cost_fcn(ratio): return error(ratio * result.pred + (1 - ratio) * delay_y, result.groundtruth)

    r = minimize(cost_fcn, x0=.5, bounds=[0, 1], tol=1e-3)
    return r.x


def distances_distribution(g, sample=None):
    """
    Computes all the distances between each two pairs of elements in float vector `g`. ie if g has N elements, will compute N*(N-1)/2 distances and return them in a vector.
    Arguments:
        g: np.ndarray of floats
        sample: number of elements to sample at random from g to compute the distances. Use if g is very big. Defaults to None, which uses all of g.
    Returns:
        distances: a np.ndarray of floats containing the N*(N-1)/2 distances computed.
    """
    g = g[np.isfinite(g)].ravel()
    if sample is not None:
        g = np.random.choice(g, sample, replace=True if sample >= g.size else False)
    return np.abs(np.triu(np.transpose([g]) - g)[np.triu_indices(len(g), k=1)])


class SPSbBandwidthOptimizer:
    """
    Optimizes the bandwidth along all directions of an SPSb model. The optimization is done in-sample (ie on train data), so that future information doesn't leak into the training of the model and backtesting is rigorous. See SPSb.optimize_SPSb_bandwidth() for more information.
<<<<<<< HEAD

=======
>>>>>>> 1e760509
    Arguments:
        trajectories: same argument passed to backtest_SPSb() call for which we are optimizing bandwidth.
        y: same argument passed to backtest_SPSb() call for which we are optimizing bandwidth.
        dt: same argument passed to backtest_SPSb() call for which we are optimizing bandwidth.
        kill_years: same argument passed to backtest_SPSb() call for which we are optimizing bandwidth. This is used to divide the data in test set and trainig set.
        start_year_no: int referencing the starting year of the dataset. It's used to write down strings that describe the timeframes of every column of the model's output.
    Returns:
        An SPSbBandwidthOptimizer object.
    """

    def __init__(self, trajectories, y,
                 dt, start_year_no, kill_years):
        self.trajectories = trajectories
        self.y = y
        self.dt = dt
        self.start_year_no = start_year_no
        self.kill_years = kill_years
        self.is_optimized = False
        # parameters to be filled:
        self.bw = None
        self.SPSb_result = None

    def fit(self, bw_guess='auto', bw_bounds='distances', tol=None, error=error_dict['mae'], save=False):
        """
        Optimizes the bandwidth.
<<<<<<< HEAD

=======
>>>>>>> 1e760509
        Arguments:
            error: which cost function to use in order to optimize bandwidth.
            bw_guess: a guess for the optimizer to start the search. Must be iterable with a float for each element in trajectories (ie for each direction). See documentation of scipy.optimize.minimize. If 'auto' will either use the scipy.optimize.minimize()'s best guess or the mean of bw_bounds.
            bw_bounds: boundaries for search of the minimum. Must be iterable with a tuple of floats for each element in trajectories (ie for each direction). See documentation of scipy.optimize.minimize. If 'auto', will compute the distance distribution of tha data along each direction, and set the bounds for the minimum search to the 1st and 95th percentile of this distribution.
            tol: tolerance for the optimizer. See documentation of scipy.optimize.minimize. tol set at None gives you the highest precision.
            save: whether to save the result and metaparameters in the object.
        Returns:
            bw: a list of floats containing the bandwidths, one for each direction of the model.
        """
        if bw_bounds == 'distances':
            bw_bounds = [np.percentile(distances_distribution(t.ravel()), [1, 95]) for t in self.trajectories]
        elif bw_bounds == 'auto':
            bw_bounds = None
        if bw_guess == 'auto':
            if bw_bounds is None:
                bw_guess = None
            else:
                bw_guess = [np.mean(x) for x in bw_bounds]
        if isinstance(error, str):
            error = error_dict[error]
        if save:
            self.error = error
            self.bw_guess = bw_guess
            self.bw_bounds = bw_bounds
            self.tol = tol
        self.bw = optimize_SPSb_bandwidth(self.trajectories, self.y, self.dt, self.kill_years, error=self.error,
                                          bw_guess=bw_guess, bw_bounds=bw_bounds, tol=tol)
        self.is_optimized = True
        return self.bw

    def predict(self, skip_no_groundtruth=True):
        """
        Computes the results of the model with the optimized bandwidths.
<<<<<<< HEAD

        Arguments:
            skip_no_groundtruth: whether to skip computing the result of the model on years where the ground truth is missing, to reduce amount of computation if you are just testing.

=======
        Arguments:
            skip_no_groundtruth: whether to skip computing the result of the model on years where the ground truth is missing, to reduce amount of computation if you are just testing.
>>>>>>> 1e760509
        Returns:
            SPSb_result: an SPSbResult object
        """
        if not self.is_optimized: raise Exception(
                'Bandwidth not optimized yet. Call SPSb_bw_optimizer.optimize_bw() before!')
        # compute with optimal bw, then save results of calculations
        self.SPSb_result = backtest_SPSb(trajectories=self.trajectories,
                                         y=self.y,
                                         bw=self.bw,
                                         dt=self.dt,
                                         kill_years=self.kill_years,
                                         yearmax=None,
                                         skip_no_groundtruth=skip_no_groundtruth,
                                         start_year_no=self.start_year_no)
        # compute error and save
        return self.SPSb_result

    def fit_predict(self, bw_guess='auto', bw_bounds='distances', tol=None, error=error_dict['mae'], save=False,
                    skip_no_groundtruth=True):
        self.fit(bw_guess=bw_guess, bw_bounds=bw_bounds, tol=tol, error=error, save=save)
        return self.predict(skip_no_groundtruth=skip_no_groundtruth)


class VelocitySPSbOptimizer:
    def __init__(self, bandwidth_optimizer: SPSbBandwidthOptimizer):
        self.opt = bandwidth_optimizer
        self.opt.delay_y()
        self.ratio = None

    def fit(self, error=error_dict['mae']):
        self.ratio = optimize_velocity_SPSb_weight(self.opt.trajectories, self.opt.y, self.delay_y, self.opt.dt,
                                                   self.opt.kill_years, error=error)

    def predict(self):
        self.SPSb_result = SPSbResult(pred = self.ratio * self.opt.SPSb_result.pred + (1 - self.ratio) * self.opt.SPSb_result.delay_y,
                                      groundtruth= self.opt.SPSb_result.groundtruth,
                                      std=None,
                                      dt=self.opt.dt)
        return self.SPSb_result

    def fit_predict(self, error=error_dict['mae']):
        self.fit(error)
        return self.predict()


def baselines(model: SPSbResult, n_iter=1000):
    """Establishes prediction baselines:
    'autocorrelation' consists in predicting with last observed velocity (it is known that GDP growth is autocorrelated),
    'random' consists in predicting with an observed velocity chosen at random from the distribution of all observed velocities.
    Arguments:
        model: an SPSbResult object, which contains the SPSb predictions (i.e. after calling the SPSbBandwidthOptimizer.predict() method).
        n_iter: the amount of iterations to compute the random baseline.
    Returns:
        result: a nested dict containing the baseline results.
    """

    result = dict()
    # establish autocorrelation baseline
    result['autocorrelation'] = dict()
    result['autocorrelation']['mae'] = mae_error(model.delay_y, model.groundtruth)
    result['autocorrelation']['mse'] = mse_error(model.delay_y, model.groundtruth)

    # establish lower random baseline
    result['random'] = dict()
    shuffle_pred = model.delay_y.copy()
    shuffle_groundtruth = model.groundtruth.copy()
    keep = np.isfinite(shuffle_pred) & np.isfinite(shuffle_groundtruth)
    shuffle_pred = shuffle_pred[keep]
    shuffle_groundtruth = shuffle_groundtruth[keep]
    shuffle_mse, shuffle_mae = [], []
    for j in range(n_iter):
        np.random.shuffle(shuffle_pred)
        shuffle_mae.append(mae_error(shuffle_pred, shuffle_groundtruth))
        shuffle_mse.append(mse_error(shuffle_pred, shuffle_groundtruth))
    result['random']['mae'] = np.mean(shuffle_mae)
    result['random']['mse'] = np.mean(shuffle_mse)
    result['random']['mae_std'] = np.std(shuffle_mae)
    result['random']['mse_std'] = np.std(shuffle_mse)
    return result


def model_error(result: SPSbResult, error='mae'):
    """Computes the error of a model.
    Arguments:
        model: an SPSbResult object, which contains the SPSb predictions (i.e. after calling the SPSbBandwidthOptimizer.predict() method).
        error: a string which indicates the error function to use. See  SPSb.error_dict.
    """
    return error_dict[error](result.pred, result.groundtruth)


<<<<<<< HEAD
def model_error_vect(result: SPSbResult, error='abs'):
=======
def model_error_vect(result: SPSbResult, error='mae'):
>>>>>>> 1e760509
    """Computes the errors of a model, elementwise (i.e. prediction by prediction, not averaged).
    Arguments:
        result: an SPSbResult object, which contains the SPSb predictions (i.e. after calling the SPSbBandwidthOptimizer.predict() method).
        error: a string which indicates the error function to use. See  SPSb.error_dict_vect."""
    return error_dict_vect[error](result.pred, result.groundtruth)


def stack_error(result_list, error='mae', std_weigh=False):
    """
    Compute the error of a stacked model (i.e. where each prediction is the weighted average of the predictions of separate models).
    Arguments:
        result_list: a list of SPSbResult objects, each containing the SPSb predictions.
        error: a string which indicates the error function to use. See  SPSb.error_dict_vect.
        std_weigh: if False, all models will be weighed equally. If True, each model prediction will have weight inversely proportional to its standard deviation (ie the prediction error).
    Returns:
         error: The error of the stacked model.
    """
    preds = np.array([model.pred for model in result_list])
    if std_weigh:
        # weight predictions by 1/stds
        stds = np.array([1 / model.std for model in result_list])
        preds = (preds * stds).sum(axis=0) / stds.sum(axis=0)
    else:
        preds = preds.mean(axis=0)
    groundtruth = result_list[0].groundtruth
    return error_dict[error](preds, groundtruth)


def stack_error_improvement(result_list, error='mae', std_weigh=False):
    """ Computes error improvement obtained by stacking several models together.
    Defining minerror=min([error(x) for x in model_list]) and stack as the error of the stacked model, Stack Error Improvement is calculated as:
            (minerror - stack) / minerror
    Arguments:
        result_list: a list of SPSbResult objects, each containing the SPSb predictions.
        error: a string which indicates the error function to use. See  SPSb.error_dict_vect.
        std_weigh: if False, all models will be weighed equally. If True, each model prediction will have weight inversely proportional to its standard deviation (ie the prediction error).
    ReturnsL
        stack_error_improvement: Stack Error Improvement
    """
    # find minimum error
    minerror = np.min([res.errors[error] for res in result_list])
    # find stacked error
    stack = stack_error(result_list, error=error, std_weigh=std_weigh)
    return (minerror - stack) / minerror


def error_correlation(result1, result2):
    """Calculates the correlation of the errors of two models.
    Arguments:
        result1, result2: an SPSbResult object, which contains the SPSb predictions (i.e. after calling the SPSbBandwidthOptimizer.predict() method).
<<<<<<< HEAD

=======
>>>>>>> 1e760509
    Returns:
        corr: correlation of errors of the two models.
    """
    err1 = error_vect(result1.pred, result1.groundtruth)
    err2 = error_vect(result2.pred, result2.groundtruth)
    keep = np.isfinite(err1) * np.isfinite(err2)
    return np.corrcoef(x=err1[keep], y=err2[keep])[0, 1]


def stack_error_improvement_matrix(result_list, model_names, error='mae'):
    """Computes the stacked error improvement matrix, which for each element (i,j) contains the pairwise stacked error improvement of model_list i and j. Returns as pd.DataFrame.
    Arguments:
        result_list: a list of SPSbBandwidthOptimizer objects, each containing the SPSb predictions.
        model_names: a list of string with the names of the models. Will be used as column and row names in the returned pd.DataFrame.
        error: a string which indicates the error function to use. See  SPSb.error_dict_vect.
    Returns:
        stack_error_improvement_matrix: the stacked error improvement matrix, as a pd.DataFrame.
    """
    assert len(result_list) == len(model_names)
    n = len(result_list)
    # sort by increasing MSE of the model
    result_list, model_names = sort_n([result_list, model_names], key=lambda x: x.errors[error])
    combs = combinations(list(range(n)), 2)
    result = np.empty((n, n))
    np.fill_diagonal(result, 0)
    for n1, n2 in combs:
        result[n1, n2] = result[n2, n1] = stack_error_improvement([result_list[n1], result_list[n2]], error=error)
        if result[n1, n2] > 1:
            print(model_names[n1], model_names[n2])
    result = pd.DataFrame(result)
    result.columns = result.index = model_names
    return result


def best_model_from_stack_matrix(M):
    """finds best model by detecting the largest positive submatrix in M. returns observable list ordered by increasing model error."""
    included = [M.columns[0]]
    for obs in M.columns[1:]:
        # check if obs is orthogonal to at least one of the the observables in the included set
        for inc in included:
            if M.loc[obs, inc] > 0:
                include = True
        # now if it is parallel to at least one of the observable, reverse your choice of including it.
        for inc in included:
            if M.loc[obs, inc] <= 0:
                include = False
        if include: included.append(obs)
    return included


def best_model_from_stack_matrix_v2(M):
    """finds best model. returns observable list ordered by increasing model error.
    difference with V1: observables are sorted by increasing order of contribution
    to model improvement. it doesn't change results (doublecheck on several datasets)"""
    included = [M.columns[0]]
    # sort observables in order of increasing contribution to improvement
    _, sorted_obs = sort_n([M.loc[obs, :], M.columns[1:]], reverse=True)
    for obs in sorted_obs:
        # check if obs is orthogonal to at least one of the the observables in the included set
        for inc in included:
            if M.loc[obs, inc] > 0:
                include = True
        # now if it is parallel to at least one of the observable, reverse your choice of including it.
        for inc in included:
            if M.loc[obs, inc] <= 0:
                include = False
        if include: included.append(obs)
        return included<|MERGE_RESOLUTION|>--- conflicted
+++ resolved
@@ -69,10 +69,12 @@
 class SPSb():
     """This class makes N-dimensional SPSb predictions given observed trajectories and velocities.
        It is basically a wrapper around the NWKR class that manages reshaping data arrays and renormalizing data.
+
        Arguments:
            trajectories: a list of numpy arrays, one for each indicator used to make a prediction. Each numpy array should be of shape [n_years,n_countries]. They will be used as features by NWKR.
            y_vel: the values to be used as prediction variable y by NWKR.
            bandwidth: the bandwidth that scale distances in the euclidean space of observations. must be single float or iterable of floats of order 1 (i.e. a vector, for different bandwidths along different dimensions).
+
        Returns:
            an SPSb object.
        """
@@ -90,8 +92,10 @@
 
     def predict(self, points):
         """Predict using the SPSb model.
+
         Arguments:
             points: a list of coordinate vectors, one for each prediction to be made. Each coordinate vector must have the same number of elements as there are dimensions in the SPSb model fitted at initialization.
+
         Returns:
             predictions: SPSb predictions
             std: the expected error of the prediction
@@ -118,43 +122,28 @@
 class SPSbResult(SimpleNamespace):
     """
     A class to hold the results of one SPSb computation. The results are accessed as attributes of the object.
-<<<<<<< HEAD
-
-=======
->>>>>>> 1e760509
+
     Arguments:
         pred: np.ndarray containing the predictions. Must be of shape [n_years,n_countries].
         std: np.ndarray containing the standard deviations (expected errors of prediction). Must be of shape [n_years,n_countries].
         groundtruth: np.ndarray containing the ground truth. Must be of shape [n_years,n_countries].
         dt: int containing the time interval of the predictions. Used internally.
-<<<<<<< HEAD
 
     Returns:
         self: an SPSbResult object.
 
-=======
-    Returns:
-        self: an SPSbResult object.
->>>>>>> 1e760509
     Attributes:
         pred, std, groundtruth: see Arguments.
         errors: a dict containing the prediction errors. Lazily computed on first access.
         delay_y: ground truth delayed by self.dt years. Lazily computed on first access.
     """
     def __init__(self, pred, groundtruth, std, dt):
-<<<<<<< HEAD
         super().__init__()
-=======
-        super().__init__(self)
->>>>>>> 1e760509
         self.pred = pred
         self.groundtruth = groundtruth
         self.std = std
         self.dt = dt
-<<<<<<< HEAD
-=======
-        return self
->>>>>>> 1e760509
+
 
     @property
     def errors(self):
@@ -185,6 +174,7 @@
 
 def backtest_SPSb(trajectories, y, bw, dt=5, kill_years=1, yearmax=None, start_year_no=None, skip_no_groundtruth=False):
     """This function backtests SPSb.
+
        Arguments:
            trajectories: A list of numpy arrays, one for each indicator used to make a prediction. Each numpy array should be of shape [n_years,n_countries]. They will be used as features by NWKR. The trajectories and velocities must be all available observations, the function splits data automatically to do the backtests.
            bw: The bandwidth for the NWKR. must be single float or iterable of floats of order 1 (i.e. a vector, for different bandwidths along different dimensions).
@@ -192,6 +182,7 @@
            kill_years: The number of initial years to be removed from the backtesting (because using too little data results in poor predictions).
            start_year_no: Should be the year where your dataset begins. if not None, this will generate a list that describes the time intervals for predictions.
            no_groundtruth_pred: whether to make a prediction on years where there is no groundtruth to compare with.
+
        Returns:
            result: A namespace containing 4 attributes:
                pred - The out-of-sample predictions. Will contain NaNs where the prediction has not been made.
@@ -259,8 +250,11 @@
 def optimize_SPSb_bandwidth(trajectories, y, dt, kill_years, error=error_dict['mae'], bw_guess=None, bw_bounds=None,
                             tol=None):
     """Helper function for SPSbBandwidthOptimizer, can also be used on its own..
+
     Optimizes SPSb bandwidth along all directions on train data i.e. in-sample.
+
     The out-of-sample prediction made by backtest_SPSb() avoids making a prediction on the first `kill_years` years, so you can minimize error with respect to bandwidth on these years without any information from the test set leaking into the (bandwidth) metaparameter choice.
+
     Arguments:
         trajectories: same argument passed to backtest_SPSb() call for which we are optimizing bandwidth.
         y: same argument passed to backtest_SPSb() call for which we are optimizing bandwidth.
@@ -270,6 +264,7 @@
         bw_guess: a guess for the optimizer to start the search. Must be iterable with a float for each element in trajectories (ie for each direction). See documentation of scipy.optimize.minimize. If 'auto' will either use the scipy.optimize.minimize()'s best guess or the mean of bw_bounds.
         bw_bounds: boundaries for search of the minimum. Must be iterable with a tuple of floats for each element in trajectories (ie for each direction). See documentation of scipy.optimize.minimize. If 'auto', will compute the distance distribution of tha data along each direction, and set the bounds for the minimum search to the 1st and 95th percentile of this distribution.
         tol: tolerance for the optimizer. See documentation of scipy.optimize.minimize. tol set at None gives you the highest precision. Empirically, a tol of 1e-5 results in big speedups (50 to 66%) and bandwidths that are ~3% different. again empirically, a difference of 3% in bandwidth results in a <10e-6 difference in MAE. so you might want to do huge sweeps with high tol, and then maybe look closer at interesting results with maximum precision.
+
     Returns:
         r: a vector of optimal bandwidths, one for each element in trajectories.
     """
@@ -291,13 +286,16 @@
 
 def optimize_velocity_SPSb_weight(trajectories, y, delay_y, dt, kill_years, error=error_dict['mae']):
     """Helper function for SPSb_optimizer, can also be used on its own.
+
     Optimizes out-of-sample the weight between SPSb and starting velocity to get the optimal velocity SPSb model.
+
     Arguments:
         trajectories: same argument passed to backtest_SPSb() call for which we are optimizing the weight.
         y: same argument passed to backtest_SPSb() call for which we are optimizing the weight.
         dt: same argument passed to backtest_SPSb() call for which we are optimizing the weight.
         kill_years: same argument passed to backtest_SPSb() call for which we are optimizing the weight. This is used to divide the data in test set and trainig set.
         error: which cost function to use in order to optimize the weight.
+
     Returns:
         r: optimal weight for SPSb predictions (ie to obtain velocity SPSb: multiply the prediction by r and the delayed velocity by 1-r, and finally sum).
     """
@@ -314,9 +312,11 @@
 def distances_distribution(g, sample=None):
     """
     Computes all the distances between each two pairs of elements in float vector `g`. ie if g has N elements, will compute N*(N-1)/2 distances and return them in a vector.
+
     Arguments:
         g: np.ndarray of floats
         sample: number of elements to sample at random from g to compute the distances. Use if g is very big. Defaults to None, which uses all of g.
+
     Returns:
         distances: a np.ndarray of floats containing the N*(N-1)/2 distances computed.
     """
@@ -329,10 +329,7 @@
 class SPSbBandwidthOptimizer:
     """
     Optimizes the bandwidth along all directions of an SPSb model. The optimization is done in-sample (ie on train data), so that future information doesn't leak into the training of the model and backtesting is rigorous. See SPSb.optimize_SPSb_bandwidth() for more information.
-<<<<<<< HEAD
-
-=======
->>>>>>> 1e760509
+
     Arguments:
         trajectories: same argument passed to backtest_SPSb() call for which we are optimizing bandwidth.
         y: same argument passed to backtest_SPSb() call for which we are optimizing bandwidth.
@@ -358,10 +355,7 @@
     def fit(self, bw_guess='auto', bw_bounds='distances', tol=None, error=error_dict['mae'], save=False):
         """
         Optimizes the bandwidth.
-<<<<<<< HEAD
-
-=======
->>>>>>> 1e760509
+
         Arguments:
             error: which cost function to use in order to optimize bandwidth.
             bw_guess: a guess for the optimizer to start the search. Must be iterable with a float for each element in trajectories (ie for each direction). See documentation of scipy.optimize.minimize. If 'auto' will either use the scipy.optimize.minimize()'s best guess or the mean of bw_bounds.
@@ -395,15 +389,10 @@
     def predict(self, skip_no_groundtruth=True):
         """
         Computes the results of the model with the optimized bandwidths.
-<<<<<<< HEAD
 
         Arguments:
             skip_no_groundtruth: whether to skip computing the result of the model on years where the ground truth is missing, to reduce amount of computation if you are just testing.
 
-=======
-        Arguments:
-            skip_no_groundtruth: whether to skip computing the result of the model on years where the ground truth is missing, to reduce amount of computation if you are just testing.
->>>>>>> 1e760509
         Returns:
             SPSb_result: an SPSbResult object
         """
@@ -451,11 +440,14 @@
 
 def baselines(model: SPSbResult, n_iter=1000):
     """Establishes prediction baselines:
+
     'autocorrelation' consists in predicting with last observed velocity (it is known that GDP growth is autocorrelated),
     'random' consists in predicting with an observed velocity chosen at random from the distribution of all observed velocities.
+
     Arguments:
         model: an SPSbResult object, which contains the SPSb predictions (i.e. after calling the SPSbBandwidthOptimizer.predict() method).
         n_iter: the amount of iterations to compute the random baseline.
+
     Returns:
         result: a nested dict containing the baseline results.
     """
@@ -487,6 +479,7 @@
 
 def model_error(result: SPSbResult, error='mae'):
     """Computes the error of a model.
+
     Arguments:
         model: an SPSbResult object, which contains the SPSb predictions (i.e. after calling the SPSbBandwidthOptimizer.predict() method).
         error: a string which indicates the error function to use. See  SPSb.error_dict.
@@ -494,12 +487,9 @@
     return error_dict[error](result.pred, result.groundtruth)
 
 
-<<<<<<< HEAD
 def model_error_vect(result: SPSbResult, error='abs'):
-=======
-def model_error_vect(result: SPSbResult, error='mae'):
->>>>>>> 1e760509
     """Computes the errors of a model, elementwise (i.e. prediction by prediction, not averaged).
+
     Arguments:
         result: an SPSbResult object, which contains the SPSb predictions (i.e. after calling the SPSbBandwidthOptimizer.predict() method).
         error: a string which indicates the error function to use. See  SPSb.error_dict_vect."""
@@ -509,10 +499,12 @@
 def stack_error(result_list, error='mae', std_weigh=False):
     """
     Compute the error of a stacked model (i.e. where each prediction is the weighted average of the predictions of separate models).
+
     Arguments:
         result_list: a list of SPSbResult objects, each containing the SPSb predictions.
         error: a string which indicates the error function to use. See  SPSb.error_dict_vect.
         std_weigh: if False, all models will be weighed equally. If True, each model prediction will have weight inversely proportional to its standard deviation (ie the prediction error).
+
     Returns:
          error: The error of the stacked model.
     """
@@ -529,12 +521,15 @@
 
 def stack_error_improvement(result_list, error='mae', std_weigh=False):
     """ Computes error improvement obtained by stacking several models together.
+
     Defining minerror=min([error(x) for x in model_list]) and stack as the error of the stacked model, Stack Error Improvement is calculated as:
             (minerror - stack) / minerror
+
     Arguments:
         result_list: a list of SPSbResult objects, each containing the SPSb predictions.
         error: a string which indicates the error function to use. See  SPSb.error_dict_vect.
         std_weigh: if False, all models will be weighed equally. If True, each model prediction will have weight inversely proportional to its standard deviation (ie the prediction error).
+
     ReturnsL
         stack_error_improvement: Stack Error Improvement
     """
@@ -547,12 +542,10 @@
 
 def error_correlation(result1, result2):
     """Calculates the correlation of the errors of two models.
+
     Arguments:
         result1, result2: an SPSbResult object, which contains the SPSb predictions (i.e. after calling the SPSbBandwidthOptimizer.predict() method).
-<<<<<<< HEAD
-
-=======
->>>>>>> 1e760509
+
     Returns:
         corr: correlation of errors of the two models.
     """
@@ -564,10 +557,12 @@
 
 def stack_error_improvement_matrix(result_list, model_names, error='mae'):
     """Computes the stacked error improvement matrix, which for each element (i,j) contains the pairwise stacked error improvement of model_list i and j. Returns as pd.DataFrame.
+
     Arguments:
         result_list: a list of SPSbBandwidthOptimizer objects, each containing the SPSb predictions.
         model_names: a list of string with the names of the models. Will be used as column and row names in the returned pd.DataFrame.
         error: a string which indicates the error function to use. See  SPSb.error_dict_vect.
+
     Returns:
         stack_error_improvement_matrix: the stacked error improvement matrix, as a pd.DataFrame.
     """
